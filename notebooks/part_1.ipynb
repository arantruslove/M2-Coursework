{
 "cells": [
  {
   "cell_type": "code",
   "execution_count": 12,
   "id": "a78c916e-fdd0-499b-9360-fc43ab1e422d",
   "metadata": {},
   "outputs": [
    {
     "name": "stdout",
     "output_type": "stream",
     "text": [
      "The autoreload extension is already loaded. To reload it, use:\n",
      "  %reload_ext autoreload\n"
     ]
    }
   ],
   "source": [
    "import m2_utilities.flops as flops\n",
    "\n",
    "%load_ext autoreload\n",
    "%autoreload 2"
   ]
  },
  {
   "cell_type": "markdown",
   "id": "b7820ddb-e716-485f-94dc-7461159cf2ef",
   "metadata": {},
   "source": [
    "### Single Forward Pass"
   ]
  },
  {
   "cell_type": "code",
   "execution_count": 25,
   "id": "d775204c-85a6-4cb3-93dc-ec692e57e1b5",
   "metadata": {},
   "outputs": [
    {
     "name": "stdout",
     "output_type": "stream",
     "text": [
      "Total FLOPS: 5.65e+11\n"
     ]
    }
   ],
   "source": [
    "N_TOKENS = 512\n",
    "N_LAYERS = 24\n",
    "N_HEADS = 14\n",
    "VOCAB_SIZE = 151646\n",
    "D_MODEL = 896\n",
    "HIDDEN_SIZE = 4864\n",
    "\n",
    "n_flops = flops.compute_flops(N_TOKENS, backpropagate=False)\n",
    "\n",
    "print(f\"Total FLOPS: {n_flops:.2e}\")"
   ]
  },
  {
   "cell_type": "markdown",
   "id": "2732afb5-2bc5-498c-82b1-f7acc7135eb8",
   "metadata": {},
   "source": [
    "### Adding Poisitional Embeddings"
   ]
  },
  {
   "cell_type": "code",
   "execution_count": 22,
   "id": "0bd0a7f3-59f7-44af-a214-c83924566a79",
   "metadata": {},
   "outputs": [
    {
     "name": "stdout",
     "output_type": "stream",
     "text": [
      "Embbeding Layer: 4.59e+05\n"
     ]
    }
   ],
   "source": [
    "n_flops = flops.embedding(N_TOKENS, D_MODEL)\n",
    "print(f\"Embbeding Layer: {n_flops:.2e}\")"
   ]
  },
  {
   "cell_type": "markdown",
   "id": "d204c83d-da4c-4c36-97a2-cf1c02a703c4",
   "metadata": {},
   "source": [
    "### All Self-Attention Blocks"
   ]
  },
  {
   "cell_type": "code",
   "execution_count": 23,
   "id": "99235dc5-2c00-4900-8821-1dc459fdf6ee",
   "metadata": {},
   "outputs": [
    {
     "name": "stdout",
     "output_type": "stream",
     "text": [
      "Single Block: 1.77e+10\n",
      "24 Blocks: 4.25e+11\n"
     ]
    }
   ],
   "source": [
    "n_flops = flops.block(N_TOKENS, N_HEADS, D_MODEL, HIDDEN_SIZE)\n",
    "print(f\"Single Block: {n_flops:.2e}\")\n",
    "print(f\"{N_LAYERS} Blocks: {N_LAYERS * n_flops:.2e}\")"
   ]
  },
  {
   "cell_type": "markdown",
   "id": "28fbe2b7-9fc1-47a7-994d-d44c1cffb7aa",
   "metadata": {},
   "source": [
    "### Breakdown of a Single Block"
   ]
  },
  {
   "cell_type": "code",
<<<<<<< HEAD
   "execution_count": 35,
=======
   "execution_count": 33,
>>>>>>> 2118003c
   "id": "003cf7f0-2277-43fb-ac70-773daca1a578",
   "metadata": {},
   "outputs": [
    {
     "name": "stdout",
     "output_type": "stream",
     "text": [
<<<<<<< HEAD
      "FFN: 1.34e+10\n",
      "MHSA: 4.27e+09\n",
      "RMSNorm: 5.97e+06\n",
      "Residual: 4.59e+05\n"
=======
      "MHSA: 4.27e+09\n",
      "FFN: 1.34e+10\n",
      "RMSNorm: 5.97e+06\n",
      "Add Residual: 4.59e+05\n"
>>>>>>> 2118003c
     ]
    }
   ],
   "source": [
    "n_flops = flops.ffn(N_TOKENS, D_MODEL, HIDDEN_SIZE)\n",
    "print(f\"FFN: {n_flops:.2e}\")\n",
    "\n",
    "n_flops = flops.multi_head_self_attention(N_TOKENS, N_HEADS, D_MODEL)\n",
    "print(f\"MHSA: {n_flops:.2e}\")\n",
    "\n",
    "n_flops = flops.rms_norm(N_TOKENS, D_MODEL)\n",
    "print(f\"RMSNorm: {n_flops:.2e}\")\n",
    "\n",
    "n_flops = flops.add_residual(N_TOKENS, D_MODEL)\n",
<<<<<<< HEAD
    "print(f\"Residual: {n_flops:.2e}\")"
=======
    "print(f\"Add Residual: {n_flops:.2e}\")"
>>>>>>> 2118003c
   ]
  },
  {
   "cell_type": "markdown",
   "id": "c3f3fd5e-7b99-4277-8aa9-834018f310e4",
   "metadata": {},
   "source": [
    "### Post Self-Attention Operations"
   ]
  },
  {
   "cell_type": "code",
   "execution_count": 32,
   "id": "b9304559-c92b-4d7f-b6a8-44889d77edc7",
   "metadata": {},
   "outputs": [
    {
     "name": "stdout",
     "output_type": "stream",
     "text": [
      "Final Linear Transform: 1.39e+11\n",
      "Final Softmax: 9.32e+08\n"
     ]
    }
   ],
   "source": [
    "n_flops = N_TOKENS * flops.final_linear(D_MODEL, VOCAB_SIZE)\n",
    "print(f\"Final Linear Transform: { n_flops:.2e}\")\n",
    "\n",
    "n_flops = N_TOKENS * flops.softmax(VOCAB_SIZE)\n",
    "print(f\"Final Softmax: {n_flops:.2e}\")\n"
   ]
  }
 ],
 "metadata": {
  "kernelspec": {
   "display_name": "Python 3 (ipykernel)",
   "language": "python",
   "name": "python3"
  },
  "language_info": {
   "codemirror_mode": {
    "name": "ipython",
    "version": 3
   },
   "file_extension": ".py",
   "mimetype": "text/x-python",
   "name": "python",
   "nbconvert_exporter": "python",
   "pygments_lexer": "ipython3",
   "version": "3.11.11"
  }
 },
 "nbformat": 4,
 "nbformat_minor": 5
}<|MERGE_RESOLUTION|>--- conflicted
+++ resolved
@@ -3,6 +3,7 @@
   {
    "cell_type": "code",
    "execution_count": 12,
+   "execution_count": 12,
    "id": "a78c916e-fdd0-499b-9360-fc43ab1e422d",
    "metadata": {},
    "outputs": [
@@ -15,7 +16,18 @@
      ]
     }
    ],
-   "source": [
+   "outputs": [
+    {
+     "name": "stdout",
+     "output_type": "stream",
+     "text": [
+      "The autoreload extension is already loaded. To reload it, use:\n",
+      "  %reload_ext autoreload\n"
+     ]
+    }
+   ],
+   "source": [
+    "import m2_utilities.flops as flops\n",
     "import m2_utilities.flops as flops\n",
     "\n",
     "%load_ext autoreload\n",
@@ -31,7 +43,16 @@
    ]
   },
   {
-   "cell_type": "code",
+   "cell_type": "markdown",
+   "id": "b7820ddb-e716-485f-94dc-7461159cf2ef",
+   "metadata": {},
+   "source": [
+    "### Single Forward Pass"
+   ]
+  },
+  {
+   "cell_type": "code",
+   "execution_count": 25,
    "execution_count": 25,
    "id": "d775204c-85a6-4cb3-93dc-ec692e57e1b5",
    "metadata": {},
@@ -123,11 +144,7 @@
   },
   {
    "cell_type": "code",
-<<<<<<< HEAD
    "execution_count": 35,
-=======
-   "execution_count": 33,
->>>>>>> 2118003c
    "id": "003cf7f0-2277-43fb-ac70-773daca1a578",
    "metadata": {},
    "outputs": [
@@ -135,17 +152,10 @@
      "name": "stdout",
      "output_type": "stream",
      "text": [
-<<<<<<< HEAD
       "FFN: 1.34e+10\n",
       "MHSA: 4.27e+09\n",
       "RMSNorm: 5.97e+06\n",
       "Residual: 4.59e+05\n"
-=======
-      "MHSA: 4.27e+09\n",
-      "FFN: 1.34e+10\n",
-      "RMSNorm: 5.97e+06\n",
-      "Add Residual: 4.59e+05\n"
->>>>>>> 2118003c
      ]
     }
    ],
@@ -160,11 +170,7 @@
     "print(f\"RMSNorm: {n_flops:.2e}\")\n",
     "\n",
     "n_flops = flops.add_residual(N_TOKENS, D_MODEL)\n",
-<<<<<<< HEAD
     "print(f\"Residual: {n_flops:.2e}\")"
-=======
-    "print(f\"Add Residual: {n_flops:.2e}\")"
->>>>>>> 2118003c
    ]
   },
   {
@@ -193,7 +199,11 @@
    "source": [
     "n_flops = N_TOKENS * flops.final_linear(D_MODEL, VOCAB_SIZE)\n",
     "print(f\"Final Linear Transform: { n_flops:.2e}\")\n",
-    "\n",
+    "n_flops = N_TOKENS * flops.final_linear(D_MODEL, VOCAB_SIZE)\n",
+    "print(f\"Final Linear Transform: { n_flops:.2e}\")\n",
+    "\n",
+    "n_flops = N_TOKENS * flops.softmax(VOCAB_SIZE)\n",
+    "print(f\"Final Softmax: {n_flops:.2e}\")\n"
     "n_flops = N_TOKENS * flops.softmax(VOCAB_SIZE)\n",
     "print(f\"Final Softmax: {n_flops:.2e}\")\n"
    ]
